--- conflicted
+++ resolved
@@ -2,48 +2,27 @@
 import argparse
 from pathlib import Path
 import numpy as np
-<<<<<<< HEAD
-=======
-
->>>>>>> ff220fde
 from stable_baselines3 import PPO
 from gym_tetris import TetrisEnv
 
 
-<<<<<<< HEAD
 def to_scalar(a):
     return int(a.squeeze()) if isinstance(a, np.ndarray) else int(a)
-=======
-def to_scalar_action(a):
-    if isinstance(a, np.ndarray):
-        return int(a.squeeze())
-    return int(a)
->>>>>>> ff220fde
 
 
 def main():
     p = argparse.ArgumentParser()
-<<<<<<< HEAD
     p.add_argument("--model", type=Path, required=True, help="Path to PPO .zip (e.g., runs/ppo_tetris.zip)")
-    p.add_argument("--episodes", type=int, default=3, help="Number of eval episodes")
+    p.add_argument("--episodes", type=int, default=5, help="Number of eval episodes")
     p.add_argument("--deterministic", action="store_true", help="Deterministic policy actions")
     args = p.parse_args()
 
-    # Create env (Gymnasium-style) and load model (no env passed to avoid space checks)
-=======
-    p.add_argument("--model", type=Path, required=True, help="Path to PPO .zip model (e.g., runs/ppo_tetris.zip)")
-    p.add_argument("--episodes", type=int, default=3, help="Number of evaluation episodes")
-    p.add_argument("--deterministic", action="store_true", help="Use deterministic actions")
-    args = p.parse_args()
-
-    # Create env and load model
->>>>>>> ff220fde
     env = TetrisEnv()
+    # Load without env to avoid space check mismatch; SB3 will wrap as needed
     model = PPO.load(str(args.model))
 
     for ep in range(1, args.episodes + 1):
         obs, info = env.reset()
-<<<<<<< HEAD
         print(f"Episode {ep}: valid_actions at reset = {info.get('valid_actions', 'n/a')}")
         done = False
         total_r = 0.0
@@ -53,20 +32,11 @@
             obs, r, terminated, truncated, info = env.step(action)
             done = bool(terminated or truncated)
             total_r += float(r)
-        print(f"Episode {ep}: reward={total_r:.2f} score={info.get('score', 0)} lines={info.get('lines', 0)}")
-=======
-        done, total_r = False, 0.0
-        print(f"Episode {ep}: valid_actions at reset = {info.get('valid_actions', 'n/a')}")
-
-        while not done:
-            action, _ = model.predict(obs, deterministic=args.deterministic)
-            action = to_scalar_action(action)
-            obs, r, terminated, truncated, info = env.step(action)
-            done = bool(terminated or truncated)
-            total_r += float(r)
-
-        print(f"Episode {ep}: reward={total_r:.2f} score={info.get('score', 0)}")
->>>>>>> ff220fde
+        # 'score' may not be tracked by this engine; show lines/holes deltas info
+        print(
+            f"Episode {ep}: reward={total_r:.2f} "
+            f"linesΔ={info.get('lines_delta', 0)} holesΔ={info.get('holes_delta', 0)}"
+        )
 
     env.close()
 
